--- conflicted
+++ resolved
@@ -50,7 +50,7 @@
 } from "../transformations/CompleteGraphViaHadamards";
 import ProgressBars from "./ProgressBars";
 import { io, Socket } from "socket.io-client";
-import { simpleAutoFlow } from './AutoPauliFlow.ts';
+import { simpleAutoFlow } from "./AutoPauliFlow.ts";
 
 interface DetailsPanelProps {
   tensorNetwork: TensorNetwork | null;
@@ -239,76 +239,6 @@
             break;
           }
         }
-<<<<<<< HEAD
-    };
-
-    const generateConstructionCode = async () => {
-        if (!tensorNetwork) return;
-
-        try {
-            const response = await axios.post('/api/constructioncode', {
-                legos: tensorNetwork.legos.reduce((acc, lego) => {
-                    acc[lego.instanceId] = lego;
-                    return acc;
-                }, {} as Record<string, DroppedLego>),
-                connections: tensorNetwork.connections
-            });
-
-            setTensorNetwork(prev => prev ? {
-                ...prev,
-                constructionCode: response.data.code
-            } : null);
-        } catch (error) {
-            console.error('Error generating Python code:', error);
-            setError('Failed to generate Python code');
-        }
-    };
-
-    const handleMatrixRowSelection = (selectedRows: number[]) => {
-        setSelectedMatrixRows(selectedRows);
-        if (selectedLego) {
-            const updatedLego = {
-                ...selectedLego,
-                selectedMatrixRows: selectedRows
-            };
-            // Update the lego in the droppedLegos array
-            const updatedDroppedLegos = droppedLegos.map(l =>
-                l.instanceId === selectedLego.instanceId ? updatedLego : l
-            );
-
-            setSelectedLego(updatedLego);
-            setDroppedLegos(updatedDroppedLegos);
-            encodeCanvasState(updatedDroppedLegos, connections, hideConnectedLegs);
-
-            let selectedNetwork = findConnectedComponent(updatedLego, updatedDroppedLegos, connections);
-            simpleAutoFlow(
-                updatedLego,
-                selectedNetwork,
-                connections,
-                (updateFn) => setDroppedLegos(updateFn(updatedDroppedLegos)),
-                setTensorNetwork
-            );
-        }
-    };
-
-    const handleLegOrderingChange = (newLegOrdering: TensorNetworkLeg[]) => {
-        if (tensorNetwork) {
-            // Update the tensor network state
-            setTensorNetwork(prev => prev ? {
-                ...prev,
-                legOrdering: newLegOrdering
-            } : null);
-
-            // Update the cache
-            const signature = tensorNetwork.signature!;
-            const cachedResponse = parityCheckMatrixCache.get(signature);
-            if (cachedResponse) {
-                parityCheckMatrixCache.set(signature, {
-                    ...cachedResponse,
-                    data: {
-                        ...cachedResponse.data,
-                        legs: newLegOrdering
-=======
       } else if (event.type === "task-revoked") {
         for (const [signature, cacheEntry] of weightEnumeratorCache.entries()) {
           if (cacheEntry.taskId === event.uuid) {
@@ -320,7 +250,6 @@
                   ? {
                       ...prev,
                       isCalculatingWeightEnumerator: false,
->>>>>>> 7f76eb30
                     }
                   : null,
               );
@@ -598,6 +527,19 @@
       setSelectedLego(updatedLego);
       setDroppedLegos(updatedDroppedLegos);
       encodeCanvasState(updatedDroppedLegos, connections, hideConnectedLegs);
+
+      const selectedNetwork = findConnectedComponent(
+        updatedLego,
+        updatedDroppedLegos,
+        connections,
+      );
+      simpleAutoFlow(
+        updatedLego,
+        selectedNetwork,
+        connections,
+        (updateFn) => setDroppedLegos(updateFn(updatedDroppedLegos)),
+        setTensorNetwork,
+      );
     }
   };
 
